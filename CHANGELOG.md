--- conflicted
+++ resolved
@@ -1,54 +1,53 @@
-
-# Change Log
-All notable changes to AMICO will be documented in this file.
-
-<<<<<<< HEAD
-## [1.2.6] - 2020-10-22
-
-### Added
-- Function get_params to get the specific parameter values of a model
-
-## [1.2.5] - 2020-08-06
-
-### Changed
-- Moved the documentation to the Wiki
-
-## [1.2.4] - 2020-06-10
-
-### Added
-- Added the parameter 'd_par_zep' in the StickZeppelinBall model
-
-## [1.2.3] - 2020-05-25
-
-### Fixed
-- Modify setup.py and fix spams dependency
-
-## [1.2.2] - 2020-05-05
-
-### Fixed
-- Checks if input mask is 3D.
-
-## [1.2.1] - 2020-04-25
-
-### Changed
-- Use d_perps to set models instead of ICVFs.
-- Canged case of some parameters for consistency
-=======
-## [1.2.1] - 2020-04-03
- 
-### Changed
-- Option to set one single direction in the resolution of the LUT.
->>>>>>> 561d3af0
-
-## [1.2.0] - 2020-04-01
-
-### Added
-- Functions to colorize the output messages.
- 
-## [1.1.0] - 2019-10-30
-
-This version of AMICO *is not compatible* with [COMMIT](https://github.com/daducci/COMMIT) v1.2 of below. If you update AMICO to this version, please update COMMIT to version 1.3 or above.
- 
-### Added
-- Changelog file to keep tracking of the AMICO versions.
-- New feature that allows to decrease the LUT resolution. [Example here.](https://github.com/ErickHernandezGutierrez/AMICO/blob/lowresLUT/doc/demos/NODDI_lowres.md)
+
+# Change Log
+All notable changes to AMICO will be documented in this file.
+
+## [1.2.7] - 2020-10-28
+
+### Added
+
+- Possibility to set one single direction in the LUT resolution
+
+## [1.2.6] - 2020-10-22
+
+### Added
+- Function get_params to get the specific parameter values of a model
+
+## [1.2.5] - 2020-08-06
+
+### Changed
+- Moved the documentation to the Wiki
+
+## [1.2.4] - 2020-06-10
+
+### Added
+- Added the parameter 'd_par_zep' in the StickZeppelinBall model
+
+## [1.2.3] - 2020-05-25
+
+### Fixed
+- Modify setup.py and fix spams dependency
+
+## [1.2.2] - 2020-05-05
+
+### Fixed
+- Checks if input mask is 3D.
+
+## [1.2.1] - 2020-04-25
+
+### Changed
+- Use d_perps to set models instead of ICVFs.
+- Canged case of some parameters for consistency
+
+## [1.2.0] - 2020-04-01
+
+### Added
+- Functions to colorize the output messages.
+ 
+## [1.1.0] - 2019-10-30
+
+This version of AMICO *is not compatible* with [COMMIT](https://github.com/daducci/COMMIT) v1.2 of below. If you update AMICO to this version, please update COMMIT to version 1.3 or above.
+ 
+### Added
+- Changelog file to keep tracking of the AMICO versions.
+- New feature that allows to decrease the LUT resolution. [Example here.](https://github.com/ErickHernandezGutierrez/AMICO/blob/lowresLUT/doc/demos/NODDI_lowres.md)